/*
 * Struck: Structured Output Tracking with Kernels
 *
 * Code to accompany the paper:
 *   Struck: Structured Output Tracking with Kernels
 *   Sam Hare, Amir Saffari, Philip H. S. Torr
 *   International Conference on Computer Vision (ICCV), 2011
 *
 * Copyright (C) 2011 Sam Hare, Oxford Brookes University, Oxford, UK
 *
 * This file is part of Struck.
 *
 * Struck is free software: you can redistribute it and/or modify
 * it under the terms of the GNU General Public License as published by
 * the Free Software Foundation, either version 3 of the License, or
 * (at your option) any later version.
 *
 * Struck is distributed in the hope that it will be useful,
 * but WITHOUT ANY WARRANTY; without even the implied warranty of
 * MERCHANTABILITY or FITNESS FOR A PARTICULAR PURPOSE.  See the
 * GNU General Public License for more details.
 *
 * You should have received a copy of the GNU General Public License
 * along with Struck.  If not, see <http://www.gnu.org/licenses/>.
 *
 */

#ifndef CONFIG_H
#define CONFIG_H

#include <vector>
#include <string>
#include <ostream>
<<<<<<< HEAD
#include "Rect.h"

#define VERBOSE (0)

/// The types of support vector machines available.
enum class SvmType
{
    larank, ///< LaRank structured output SVM.
    fuzzy   ///< Fuzzy (weighted) LaRank structured output SVM.
};

/// The type of loss functions available.
enum class LossFunctionType
{
    IOU,     ///< The default function: \f$ 1 - s_{\mathbf{p}_t}^o(\mathbf{y}, \mathbf{\bar{y}}) \f$.
    DISTANCE ///< A loss function based on distance: \f$ 1 - \frac{\|\mathbf{y}\|}{\|\mathbf{y}_max\|} \f$.
};

/// The type of loss manipulators available
enum class LossManipulatorType
{
    IDENTITY,
    SMOOTH_STEP
};

=======

#define VERBOSE (0)

>>>>>>> e11b2289
class Config
{
public:
    Config() { SetDefaults(); }
    Config(const std::string& path);

    enum FeatureType
    {
        kFeatureTypeHaar,
        kFeatureTypeRaw,
<<<<<<< HEAD
        kFeatureTypeHistogram,
        kFeatureTypeSift
=======
        kFeatureTypeHistogram
>>>>>>> e11b2289
    };

    enum KernelType
    {
        kKernelTypeLinear,
        kKernelTypeGaussian,
        kKernelTypeIntersection,
        kKernelTypeChi2
    };

    struct FeatureKernelPair
    {
        FeatureType feature;
        KernelType kernel;
        std::vector<double> params;
    };

    bool                            quietMode;
    bool                            debugMode;

<<<<<<< HEAD
    std::string                        sequenceBasePath;
    std::string                        sequenceName;
    std::string                        resultsPath;

    int                                frameWidth;
    int                                frameHeight;

    int                                seed;
    int                                searchRadius;
    double                            svmC;
    int                                svmBudgetSize;
    std::vector<FeatureKernelPair>    features;
    FloatRect                       bounding_box;            ///< The bounding box used for tracking.
    SvmType                         m_svm = SvmType::larank; ///< The type of SVM to use for tracking.
    bool                            m_processOld = true;     ///< True -> run the process old step.
    bool                            m_optimizeAll = false;   ///< True -> run optimize step on all support vectors

    /// The type of loss function to use.
    LossFunctionType                m_loss = LossFunctionType::IOU;

    /// The type of loss function manipulator to use.
    LossManipulatorType             m_manipulator = LossManipulatorType::IDENTITY;
=======
    std::string                     sequenceBasePath;
    std::string                     sequenceName;
    std::string                     resultsPath;

    int                             frameWidth;
    int                             frameHeight;

    int                             seed;
    int                             searchRadius;
    double                          svmC;
    int                             svmBudgetSize;
    std::vector<FeatureKernelPair>  features;
>>>>>>> e11b2289

    friend std::ostream& operator<< (std::ostream& out, const Config& conf);

private:
    void SetDefaults();
    static std::string FeatureName(FeatureType f);
    static std::string KernelName(KernelType k);
};

#endif<|MERGE_RESOLUTION|>--- conflicted
+++ resolved
@@ -31,7 +31,6 @@
 #include <vector>
 #include <string>
 #include <ostream>
-<<<<<<< HEAD
 #include "Rect.h"
 
 #define VERBOSE (0)
@@ -57,11 +56,6 @@
     SMOOTH_STEP
 };
 
-=======
-
-#define VERBOSE (0)
-
->>>>>>> e11b2289
 class Config
 {
 public:
@@ -72,12 +66,8 @@
     {
         kFeatureTypeHaar,
         kFeatureTypeRaw,
-<<<<<<< HEAD
         kFeatureTypeHistogram,
         kFeatureTypeSift
-=======
-        kFeatureTypeHistogram
->>>>>>> e11b2289
     };
 
     enum KernelType
@@ -98,30 +88,6 @@
     bool                            quietMode;
     bool                            debugMode;
 
-<<<<<<< HEAD
-    std::string                        sequenceBasePath;
-    std::string                        sequenceName;
-    std::string                        resultsPath;
-
-    int                                frameWidth;
-    int                                frameHeight;
-
-    int                                seed;
-    int                                searchRadius;
-    double                            svmC;
-    int                                svmBudgetSize;
-    std::vector<FeatureKernelPair>    features;
-    FloatRect                       bounding_box;            ///< The bounding box used for tracking.
-    SvmType                         m_svm = SvmType::larank; ///< The type of SVM to use for tracking.
-    bool                            m_processOld = true;     ///< True -> run the process old step.
-    bool                            m_optimizeAll = false;   ///< True -> run optimize step on all support vectors
-
-    /// The type of loss function to use.
-    LossFunctionType                m_loss = LossFunctionType::IOU;
-
-    /// The type of loss function manipulator to use.
-    LossManipulatorType             m_manipulator = LossManipulatorType::IDENTITY;
-=======
     std::string                     sequenceBasePath;
     std::string                     sequenceName;
     std::string                     resultsPath;
@@ -134,7 +100,16 @@
     double                          svmC;
     int                             svmBudgetSize;
     std::vector<FeatureKernelPair>  features;
->>>>>>> e11b2289
+    FloatRect                       bounding_box;            ///< The bounding box used for tracking.
+    SvmType                         m_svm = SvmType::larank; ///< The type of SVM to use for tracking.
+    bool                            m_processOld = true;     ///< True -> run the process old step.
+    bool                            m_optimizeAll = false;   ///< True -> run optimize step on all support vectors
+
+    /// The type of loss function to use.
+    LossFunctionType                m_loss = LossFunctionType::IOU;
+
+    /// The type of loss function manipulator to use.
+    LossManipulatorType             m_manipulator = LossManipulatorType::IDENTITY;
 
     friend std::ostream& operator<< (std::ostream& out, const Config& conf);
 
