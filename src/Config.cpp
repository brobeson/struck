/*
 * Struck: Structured Output Tracking with Kernels
 *
 * Code to accompany the paper:
 *   Struck: Structured Output Tracking with Kernels
 *   Sam Hare, Amir Saffari, Philip H. S. Torr
 *   International Conference on Computer Vision (ICCV), 2011
 *
 * Copyright (C) 2011 Sam Hare, Oxford Brookes University, Oxford, UK
 *
 * This file is part of Struck.
 *
 * Struck is free software: you can redistribute it and/or modify
 * it under the terms of the GNU General Public License as published by
 * the Free Software Foundation, either version 3 of the License, or
 * (at your option) any later version.
 *
 * Struck is distributed in the hope that it will be useful,
 * but WITHOUT ANY WARRANTY; without even the implied warranty of
 * MERCHANTABILITY or FITNESS FOR A PARTICULAR PURPOSE.  See the
 * GNU General Public License for more details.
 *
 * You should have received a copy of the GNU General Public License
 * along with Struck.  If not, see <http://www.gnu.org/licenses/>.
 *
 */

#include "Config.h"

#include <fstream>
#include <iostream>
#include <sstream>

using namespace std;

Config::Config(const std::string& path)
{
<<<<<<< HEAD
	SetDefaults();

	ifstream f(path.c_str());
	if (!f)
	{
		cout << "error: could not load config file: " << path << endl;
		return;
	}

	string line, name, tmp;
	while (getline(f, line))
	{
		istringstream iss(line);
		iss >> name >> tmp;

		// skip invalid lines and comments
		if (iss.fail() || tmp != "=" || name[0] == '#') continue;

		if      (name == "seed") iss >> seed;
		else if (name == "quietMode") iss >> quietMode;
		else if (name == "debugMode") iss >> debugMode;
		else if (name == "sequenceBasePath") iss >> sequenceBasePath;
		else if (name == "sequenceName") iss >> sequenceName;
		else if (name == "resultsPath") iss >> resultsPath;
		else if (name == "frameWidth") iss >> frameWidth;
		else if (name == "frameHeight") iss >> frameHeight;
		else if (name == "seed") iss >> seed;
		else if (name == "searchRadius") iss >> searchRadius;
		else if (name == "svmC") iss >> svmC;
		else if (name == "svmBudgetSize") iss >> svmBudgetSize;
		else if (name == "feature")
		{
			string featureName, kernelName;
			double param;
			iss >> featureName >> kernelName >> param;

			FeatureKernelPair fkp;

			if      (featureName == FeatureName(kFeatureTypeHaar)) fkp.feature = kFeatureTypeHaar;
			else if (featureName == FeatureName(kFeatureTypeRaw)) fkp.feature = kFeatureTypeRaw;
			else if (featureName == FeatureName(kFeatureTypeHistogram)) fkp.feature = kFeatureTypeHistogram;
			else
			{
				cout << "error: unrecognised feature: " << featureName << endl;
				continue;
			}

			if      (kernelName == KernelName(kKernelTypeLinear)) fkp.kernel = kKernelTypeLinear;
			else if (kernelName == KernelName(kKernelTypeIntersection)) fkp.kernel = kKernelTypeIntersection;
			else if (kernelName == KernelName(kKernelTypeChi2)) fkp.kernel = kKernelTypeChi2;
			else if (kernelName == KernelName(kKernelTypeGaussian))
			{
				if (iss.fail())
				{
					cout << "error: gaussian kernel requires a parameter (sigma)" << endl;
					continue;
				}
				fkp.kernel = kKernelTypeGaussian;
				fkp.params.push_back(param);
			}
			else
			{
				cout << "error: unrecognised kernel: " << kernelName << endl;
				continue;
			}

			features.push_back(fkp);
		}
	}
=======
    SetDefaults();

    ifstream f(path.c_str());
    if (!f)
    {
        cout << "error: could not load config file: " << path << endl;
        return;
    }

    string line, name, tmp;
    while (getline(f, line))
    {
        istringstream iss(line);
        iss >> name >> tmp;

        // skip invalid lines and comments
        if (iss.fail() || tmp != "=" || name[0] == '#') continue;

        if      (name == "seed") iss >> seed;
        else if (name == "quietMode") iss >> quietMode;
        else if (name == "debugMode") iss >> debugMode;
        else if (name == "sequenceBasePath") iss >> sequenceBasePath;
        else if (name == "sequenceName") iss >> sequenceName;
        else if (name == "resultsPath") iss >> resultsPath;
        else if (name == "frameWidth") iss >> frameWidth;
        else if (name == "frameHeight") iss >> frameHeight;
        else if (name == "seed") iss >> seed;
        else if (name == "searchRadius") iss >> searchRadius;
        else if (name == "svmC") iss >> svmC;
        else if (name == "svmBudgetSize") iss >> svmBudgetSize;
        else if (name == "feature")
        {
            string featureName, kernelName;
            double param;
            iss >> featureName >> kernelName >> param;

            FeatureKernelPair fkp;

            if      (featureName == FeatureName(kFeatureTypeHaar)) fkp.feature = kFeatureTypeHaar;
            else if (featureName == FeatureName(kFeatureTypeRaw)) fkp.feature = kFeatureTypeRaw;
            else if (featureName == FeatureName(kFeatureTypeHistogram)) fkp.feature = kFeatureTypeHistogram;
            else
            {
                cout << "error: unrecognised feature: " << featureName << endl;
                continue;
            }

            if      (kernelName == KernelName(kKernelTypeLinear)) fkp.kernel = kKernelTypeLinear;
            else if (kernelName == KernelName(kKernelTypeIntersection)) fkp.kernel = kKernelTypeIntersection;
            else if (kernelName == KernelName(kKernelTypeChi2)) fkp.kernel = kKernelTypeChi2;
            else if (kernelName == KernelName(kKernelTypeGaussian))
            {
                if (iss.fail())
                {
                    cout << "error: gaussian kernel requires a parameter (sigma)" << endl;
                    continue;
                }
                fkp.kernel = kKernelTypeGaussian;
                fkp.params.push_back(param);
            }
            else
            {
                cout << "error: unrecognised kernel: " << kernelName << endl;
                continue;
            }

            features.push_back(fkp);
        }
    }
>>>>>>> d06c5e18
}

void Config::SetDefaults()
{

<<<<<<< HEAD
	quietMode = false;
	debugMode = false;

	sequenceBasePath = "";
	sequenceName = "";
	resultsPath = "";

	frameWidth = 320;
	frameHeight = 240;

	seed = 0;
	searchRadius = 30;
	svmC = 1.0;
	svmBudgetSize = 0;

	features.clear();
=======
    quietMode = false;
    debugMode = false;

    sequenceBasePath = "";
    sequenceName = "";
    resultsPath = "";

    frameWidth = 320;
    frameHeight = 240;

    seed = 0;
    searchRadius = 30;
    svmC = 1.0;
    svmBudgetSize = 0;

    features.clear();
>>>>>>> d06c5e18
}

std::string Config::FeatureName(FeatureType f)
{
<<<<<<< HEAD
	switch (f)
	{
	case kFeatureTypeRaw:
		return "raw";
	case kFeatureTypeHaar:
		return "haar";
	case kFeatureTypeHistogram:
		return "histogram";
	default:
		return "";
	}
=======
    switch (f)
    {
    case kFeatureTypeRaw:
        return "raw";
    case kFeatureTypeHaar:
        return "haar";
    case kFeatureTypeHistogram:
        return "histogram";
    default:
        return "";
    }
>>>>>>> d06c5e18
}

std::string Config::KernelName(KernelType k)
{
<<<<<<< HEAD
	switch (k)
	{
	case kKernelTypeLinear:
		return "linear";
	case kKernelTypeGaussian:
		return "gaussian";
	case kKernelTypeIntersection:
		return "intersection";
	case kKernelTypeChi2:
		return "chi2";
	default:
		return "";
	}
=======
    switch (k)
    {
    case kKernelTypeLinear:
        return "linear";
    case kKernelTypeGaussian:
        return "gaussian";
    case kKernelTypeIntersection:
        return "intersection";
    case kKernelTypeChi2:
        return "chi2";
    default:
        return "";
    }
>>>>>>> d06c5e18
}

ostream& operator<< (ostream& out, const Config& conf)
{
<<<<<<< HEAD
	out << "config:" << endl;
	out << "  quietMode          = " << conf.quietMode << endl;
	out << "  debugMode          = " << conf.debugMode << endl;
	out << "  sequenceBasePath   = " << conf.sequenceBasePath << endl;
	out << "  sequenceName       = " << conf.sequenceName << endl;
	out << "  resultsPath        = " << conf.resultsPath << endl;
	out << "  frameWidth         = " << conf.frameWidth << endl;
	out << "  frameHeight        = " << conf.frameHeight << endl;
	out << "  seed               = " << conf.seed << endl;
	out << "  searchRadius       = " << conf.searchRadius << endl;
	out << "  svmC               = " << conf.svmC << endl;
	out << "  svmBudgetSize      = " << conf.svmBudgetSize << endl;

	for (int i = 0; i < (int)conf.features.size(); ++i)
	{
		out << "  feature " << i << endl;
		out << "    feature: " << Config::FeatureName(conf.features[i].feature) << endl;
		out << "    kernel:  " << Config::KernelName(conf.features[i].kernel) <<endl;
		if (conf.features[i].params.size() > 0)
		{
			out << "    params: ";
			for (int j = 0; j < (int)conf.features[i].params.size(); ++j)
			{
				out << " " << conf.features[i].params[j];
			}
			out << endl;
		}
	}

	return out;
=======
    out << "config:" << endl;
    out << "  quietMode          = " << conf.quietMode << endl;
    out << "  debugMode          = " << conf.debugMode << endl;
    out << "  sequenceBasePath   = " << conf.sequenceBasePath << endl;
    out << "  sequenceName       = " << conf.sequenceName << endl;
    out << "  resultsPath        = " << conf.resultsPath << endl;
    out << "  frameWidth         = " << conf.frameWidth << endl;
    out << "  frameHeight        = " << conf.frameHeight << endl;
    out << "  seed               = " << conf.seed << endl;
    out << "  searchRadius       = " << conf.searchRadius << endl;
    out << "  svmC               = " << conf.svmC << endl;
    out << "  svmBudgetSize      = " << conf.svmBudgetSize << endl;

    for (int i = 0; i < (int)conf.features.size(); ++i)
    {
        out << "  feature " << i << endl;
        out << "    feature: " << Config::FeatureName(conf.features[i].feature) << endl;
        out << "    kernel:  " << Config::KernelName(conf.features[i].kernel) <<endl;
        if (conf.features[i].params.size() > 0)
        {
            out << "    params: ";
            for (int j = 0; j < (int)conf.features[i].params.size(); ++j)
            {
                out << " " << conf.features[i].params[j];
            }
            out << endl;
        }
    }

    return out;
>>>>>>> d06c5e18
}<|MERGE_RESOLUTION|>--- conflicted
+++ resolved
@@ -35,77 +35,6 @@
 
 Config::Config(const std::string& path)
 {
-<<<<<<< HEAD
-	SetDefaults();
-
-	ifstream f(path.c_str());
-	if (!f)
-	{
-		cout << "error: could not load config file: " << path << endl;
-		return;
-	}
-
-	string line, name, tmp;
-	while (getline(f, line))
-	{
-		istringstream iss(line);
-		iss >> name >> tmp;
-
-		// skip invalid lines and comments
-		if (iss.fail() || tmp != "=" || name[0] == '#') continue;
-
-		if      (name == "seed") iss >> seed;
-		else if (name == "quietMode") iss >> quietMode;
-		else if (name == "debugMode") iss >> debugMode;
-		else if (name == "sequenceBasePath") iss >> sequenceBasePath;
-		else if (name == "sequenceName") iss >> sequenceName;
-		else if (name == "resultsPath") iss >> resultsPath;
-		else if (name == "frameWidth") iss >> frameWidth;
-		else if (name == "frameHeight") iss >> frameHeight;
-		else if (name == "seed") iss >> seed;
-		else if (name == "searchRadius") iss >> searchRadius;
-		else if (name == "svmC") iss >> svmC;
-		else if (name == "svmBudgetSize") iss >> svmBudgetSize;
-		else if (name == "feature")
-		{
-			string featureName, kernelName;
-			double param;
-			iss >> featureName >> kernelName >> param;
-
-			FeatureKernelPair fkp;
-
-			if      (featureName == FeatureName(kFeatureTypeHaar)) fkp.feature = kFeatureTypeHaar;
-			else if (featureName == FeatureName(kFeatureTypeRaw)) fkp.feature = kFeatureTypeRaw;
-			else if (featureName == FeatureName(kFeatureTypeHistogram)) fkp.feature = kFeatureTypeHistogram;
-			else
-			{
-				cout << "error: unrecognised feature: " << featureName << endl;
-				continue;
-			}
-
-			if      (kernelName == KernelName(kKernelTypeLinear)) fkp.kernel = kKernelTypeLinear;
-			else if (kernelName == KernelName(kKernelTypeIntersection)) fkp.kernel = kKernelTypeIntersection;
-			else if (kernelName == KernelName(kKernelTypeChi2)) fkp.kernel = kKernelTypeChi2;
-			else if (kernelName == KernelName(kKernelTypeGaussian))
-			{
-				if (iss.fail())
-				{
-					cout << "error: gaussian kernel requires a parameter (sigma)" << endl;
-					continue;
-				}
-				fkp.kernel = kKernelTypeGaussian;
-				fkp.params.push_back(param);
-			}
-			else
-			{
-				cout << "error: unrecognised kernel: " << kernelName << endl;
-				continue;
-			}
-
-			features.push_back(fkp);
-		}
-	}
-=======
     SetDefaults();
 
     ifstream f(path.c_str());
@@ -175,30 +104,11 @@
             features.push_back(fkp);
         }
     }
->>>>>>> d06c5e18
 }
 
 void Config::SetDefaults()
 {
 
-<<<<<<< HEAD
-	quietMode = false;
-	debugMode = false;
-
-	sequenceBasePath = "";
-	sequenceName = "";
-	resultsPath = "";
-
-	frameWidth = 320;
-	frameHeight = 240;
-
-	seed = 0;
-	searchRadius = 30;
-	svmC = 1.0;
-	svmBudgetSize = 0;
-
-	features.clear();
-=======
     quietMode = false;
     debugMode = false;
 
@@ -215,24 +125,10 @@
     svmBudgetSize = 0;
 
     features.clear();
->>>>>>> d06c5e18
 }
 
 std::string Config::FeatureName(FeatureType f)
 {
-<<<<<<< HEAD
-	switch (f)
-	{
-	case kFeatureTypeRaw:
-		return "raw";
-	case kFeatureTypeHaar:
-		return "haar";
-	case kFeatureTypeHistogram:
-		return "histogram";
-	default:
-		return "";
-	}
-=======
     switch (f)
     {
     case kFeatureTypeRaw:
@@ -244,26 +140,10 @@
     default:
         return "";
     }
->>>>>>> d06c5e18
 }
 
 std::string Config::KernelName(KernelType k)
 {
-<<<<<<< HEAD
-	switch (k)
-	{
-	case kKernelTypeLinear:
-		return "linear";
-	case kKernelTypeGaussian:
-		return "gaussian";
-	case kKernelTypeIntersection:
-		return "intersection";
-	case kKernelTypeChi2:
-		return "chi2";
-	default:
-		return "";
-	}
-=======
     switch (k)
     {
     case kKernelTypeLinear:
@@ -277,43 +157,10 @@
     default:
         return "";
     }
->>>>>>> d06c5e18
 }
 
 ostream& operator<< (ostream& out, const Config& conf)
 {
-<<<<<<< HEAD
-	out << "config:" << endl;
-	out << "  quietMode          = " << conf.quietMode << endl;
-	out << "  debugMode          = " << conf.debugMode << endl;
-	out << "  sequenceBasePath   = " << conf.sequenceBasePath << endl;
-	out << "  sequenceName       = " << conf.sequenceName << endl;
-	out << "  resultsPath        = " << conf.resultsPath << endl;
-	out << "  frameWidth         = " << conf.frameWidth << endl;
-	out << "  frameHeight        = " << conf.frameHeight << endl;
-	out << "  seed               = " << conf.seed << endl;
-	out << "  searchRadius       = " << conf.searchRadius << endl;
-	out << "  svmC               = " << conf.svmC << endl;
-	out << "  svmBudgetSize      = " << conf.svmBudgetSize << endl;
-
-	for (int i = 0; i < (int)conf.features.size(); ++i)
-	{
-		out << "  feature " << i << endl;
-		out << "    feature: " << Config::FeatureName(conf.features[i].feature) << endl;
-		out << "    kernel:  " << Config::KernelName(conf.features[i].kernel) <<endl;
-		if (conf.features[i].params.size() > 0)
-		{
-			out << "    params: ";
-			for (int j = 0; j < (int)conf.features[i].params.size(); ++j)
-			{
-				out << " " << conf.features[i].params[j];
-			}
-			out << endl;
-		}
-	}
-
-	return out;
-=======
     out << "config:" << endl;
     out << "  quietMode          = " << conf.quietMode << endl;
     out << "  debugMode          = " << conf.debugMode << endl;
@@ -344,5 +191,4 @@
     }
 
     return out;
->>>>>>> d06c5e18
 }